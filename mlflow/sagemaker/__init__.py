--- conflicted
+++ resolved
@@ -319,16 +319,7 @@
                     deployment_modes=",".join(DEPLOYMENT_MODES)),
                 error_code=INVALID_PARAMETER_VALUE)
 
-<<<<<<< HEAD
-    parsed = urllib.parse.urlparse(model_uri)
-    # TODO: convert to posix on windows
-    s3_bucket_prefix = parsed.path[1:] if parsed.path.startswith('/') else parsed.path
     model_path = _download_artifact_from_uri(model_uri)
-=======
-    if run_id:
-        model_path = _get_model_log_dir(model_path, run_id)
->>>>>>> 9799fafe
-
     model_config_path = os.path.join(model_path, "MLmodel")
     if not os.path.exists(model_config_path):
         raise MlflowException(
@@ -376,21 +367,16 @@
                                region_name=region_name,
                                s3_client=s3_client)
 
-    try:
-        (run_id, _) = RunsArtifactRepository.parse_runs_uri(model_uri)
-    except MlflowException:
-        run_id = None
-
     if endpoint_exists:
         deployment_operation = _update_sagemaker_endpoint(
-                endpoint_name=app_name, model_name=model_name, image_url=image_url,
-                model_s3_path=model_s3_path, run_id=run_id, flavor=flavor,
+                endpoint_name=app_name, model_name=model_name, model_s3_path=model_s3_path, 
+                model_uri=model_uri, image_url=image_url, flavor=flavor, 
                 instance_type=instance_type, instance_count=instance_count, vpc_config=vpc_config,
                 mode=mode, role=execution_role_arn, sage_client=sage_client, s3_client=s3_client)
     else:
         deployment_operation = _create_sagemaker_endpoint(
-                endpoint_name=app_name, model_name=model_name, image_url=image_url,
-                model_s3_path=model_s3_path, run_id=run_id, flavor=flavor,
+                endpoint_name=app_name, model_name=model_name, model_s3_path=model_s3_path, 
+                model_uri=model_uri, image_url=image_url, flavor=flavor, 
                 instance_type=instance_type, instance_count=instance_count, vpc_config=vpc_config,
                 role=execution_role_arn, sage_client=sage_client)
 
@@ -701,15 +687,16 @@
     return "{en}-config-{uid}".format(en=endpoint_name, uid=get_unique_resource_id())
 
 
-def _create_sagemaker_endpoint(endpoint_name, model_name, image_url, model_s3_path, run_id, flavor,
-                               instance_type, vpc_config, instance_count, role, sage_client):
+def _create_sagemaker_endpoint(endpoint_name, model_name, model_s3_path, model_uri, image_url, 
+                               flavor, instance_type, vpc_config, instance_count, role, 
+                               sage_client):
     """
     :param endpoint_name: The name of the SageMaker endpoint to create.
     :param model_name: The name to assign the new SageMaker model that will be associated with the
                        specified endpoint.
+    :param model_s3_path: S3 path where we stored the model artifacts.
+    :param model_uri: URI of the MLflow model to associate with the specified SageMaker endpoint.
     :param image_url: URL of the ECR-hosted docker image the model is being deployed into.
-    :param model_s3_path: S3 path where we stored the model artifacts.
-    :param run_id: Run ID that generated this model.
     :param flavor: The name of the flavor of the model to use for deployment.
     :param instance_type: The type of SageMaker ML instance on which to deploy the model.
     :param instance_count: The number of SageMaker ML instances on which to deploy the model.
@@ -722,9 +709,9 @@
 
     model_response = _create_sagemaker_model(model_name=model_name,
                                              model_s3_path=model_s3_path,
+                                             model_uri=model_uri,
                                              flavor=flavor,
                                              vpc_config=vpc_config,
-                                             run_id=run_id,
                                              image_url=image_url,
                                              execution_role=role,
                                              sage_client=sage_client)
@@ -785,16 +772,16 @@
     return _SageMakerOperation(status_check_fn=status_check_fn, cleanup_fn=cleanup_fn)
 
 
-def _update_sagemaker_endpoint(endpoint_name, model_name, image_url, model_s3_path, run_id, flavor,
-                               instance_type, instance_count, vpc_config, mode, role,
+def _update_sagemaker_endpoint(endpoint_name, model_name, model_uri, image_url, model_s3_path, 
+                               flavor, instance_type, instance_count, vpc_config, mode, role, 
                                sage_client, s3_client):
     """
     :param endpoint_name: The name of the SageMaker endpoint to update.
     :param model_name: The name to assign the new SageMaker model that will be associated with the
                        specified endpoint.
+    :param model_uri: URI of the MLflow model to associate with the specified SageMaker endpoint.
     :param image_url: URL of the ECR-hosted Docker image the model is being deployed into
     :param model_s3_path: S3 path where we stored the model artifacts
-    :param run_id: Run ID that generated this model
     :param flavor: The name of the flavor of the model to use for deployment.
     :param instance_type: The type of SageMaker ML instance on which to deploy the model.
     :param instance_count: The number of SageMaker ML instances on which to deploy the model.
@@ -823,9 +810,9 @@
 
     new_model_response = _create_sagemaker_model(model_name=model_name,
                                                  model_s3_path=model_s3_path,
+                                                 model_uri=model_uri,
                                                  flavor=flavor,
                                                  vpc_config=vpc_config,
-                                                 run_id=run_id,
                                                  image_url=image_url,
                                                  execution_role=role,
                                                  sage_client=sage_client)
@@ -910,14 +897,15 @@
     return _SageMakerOperation(status_check_fn=status_check_fn, cleanup_fn=cleanup_fn)
 
 
-def _create_sagemaker_model(model_name, model_s3_path, flavor, vpc_config, run_id, image_url,
+def _create_sagemaker_model(model_name, model_s3_path, model_uri, flavor, vpc_config, image_url,
                             execution_role, sage_client):
     """
+    :param model_name: The name to assign the new SageMaker model that is created.
     :param model_s3_path: S3 path where the model artifacts are stored.
+    :param model_uri: URI of the MLflow model associated with the new SageMaker model.
     :param flavor: The name of the flavor of the model.
     :param vpc_config: A dictionary specifying the VPC configuration to use when creating the
                        new SageMaker model associated with this SageMaker endpoint.
-    :param run_id: Run ID that generated this model.
     :param image_url: URL of the ECR-hosted Docker image that will serve as the
                       model's container,
     :param execution_role: The ARN of the role that SageMaker will assume when creating the model.
@@ -933,7 +921,7 @@
             'Environment': _get_deployment_config(flavor_name=flavor),
         },
         "ExecutionRoleArn": execution_role,
-        "Tags": [{'Key': 'run_id', 'Value': str(run_id)}],
+        "Tags": [{'Key': 'model_uri', 'Value': str(model_uri)}],
     }
     if vpc_config is not None:
         create_model_args["VpcConfig"] = vpc_config
